--- conflicted
+++ resolved
@@ -1,5 +1,3 @@
-<<<<<<< HEAD
-=======
 <!DOCTYPE html>
 <html lang="de">
 
@@ -90,8 +88,15 @@
                 style="background: rgba(0,0,0,0.2); padding: 10px; border-radius: 5px; display: block; margin: 10px 0;">./start-pwa.sh</code>
             <p>Nach der Aktivierung ist Ihre PWA unter allen Deployment-Optionen verfügbar!</p>
         </div>
+
+        <div class="step">
+            <h3>🎬 Präsentation</h3>
+            <p>Professionelle Projektpräsentation:</p>
+            <a href="presentation/" class="button">
+                📊 Präsentation ansehen
+            </a>
+        </div>
     </div>
 </body>
 
-</html>
->>>>>>> 9bfe90ec
+</html>